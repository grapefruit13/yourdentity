{
  "name": "yourdentity-front",
  "version": "0.1.0",
  "private": true,
  "scripts": {
    "dev": "next dev --experimental-https",
    "build": "next build",
    "start": "next start",
    "lint": "next lint",
    "lint:fix": "next lint --fix",
    "format": "prettier . --write",
    "format:check": "prettier . --check",
    "prepare": "husky"
  },
  "lint-staged": {
    "**/*.{tsx,ts}": [
      "eslint --fix",
      "prettier --write"
    ]
  },
  "dependencies": {
    "@radix-ui/react-slot": "^1.2.3",
    "@radix-ui/react-toast": "^1.2.15",
    "class-variance-authority": "^0.7.1",
    "clsx": "^2.1.1",
    "firebase": "^12.2.1",
    "firebase-admin": "^13.5.0",
    "husky": "^9.1.7",
    "lucide-react": "^0.539.0",
    "next": "15.4.6",
<<<<<<< HEAD
=======
    "next-pwa": "^5.6.0",
>>>>>>> 8f70f3d8
    "next-themes": "^0.4.6",
    "react": "19.1.0",
    "react-dom": "19.1.0",
    "sonner": "^2.0.7",
    "tailwind-merge": "^3.3.1",
    "workbox-webpack-plugin": "^7.3.0"
  },
  "devDependencies": {
    "@eslint/eslintrc": "^3",
    "@tailwindcss/postcss": "^4",
    "@types/node": "^20",
    "@types/react": "^19",
    "@types/react-dom": "^19",
    "eslint": "^9",
    "eslint-config-next": "15.4.6",
    "eslint-config-prettier": "^9.1.0",
    "eslint-plugin-import": "^2.32.0",
    "eslint-plugin-react": "^7.37.5",
    "lint-staged": "^16.1.5",
    "prettier-plugin-tailwindcss": "^0.6.8",
    "tailwindcss": "^4",
    "tw-animate-css": "^1.3.6",
    "typescript": "^5"
  }
}<|MERGE_RESOLUTION|>--- conflicted
+++ resolved
@@ -28,10 +28,7 @@
     "husky": "^9.1.7",
     "lucide-react": "^0.539.0",
     "next": "15.4.6",
-<<<<<<< HEAD
-=======
     "next-pwa": "^5.6.0",
->>>>>>> 8f70f3d8
     "next-themes": "^0.4.6",
     "react": "19.1.0",
     "react-dom": "19.1.0",
