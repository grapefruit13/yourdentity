--- conflicted
+++ resolved
@@ -1,9 +1,6 @@
 "use client";
 
-<<<<<<< HEAD
-=======
 import PWAGuide from "@/shared/components/pwa-guide";
->>>>>>> 8f70f3d8
 import { Button } from "@/shared/components/ui/button";
 import useFcmToken from "@/shared/hooks/useFcmToken";
 import { debug } from "@/shared/utils/debugger";
@@ -33,30 +30,6 @@
   };
 
   return (
-<<<<<<< HEAD
-    <main className="flex h-screen flex-col items-center justify-center gap-20 p-10">
-      <h1 className="mb-4 text-4xl font-bold">FCM 테스트</h1>
-
-      {notificationPermissionStatus === "granted" ? (
-        <h2 className="font-bold">알림 수신 권한이 부여되었습니다.</h2>
-      ) : notificationPermissionStatus !== null ? (
-        <h2>
-          알림 수신 권한이 부여되지 않았습니다. 브라우저 설정에서 알림을
-          활성화해주세요.
-        </h2>
-      ) : null}
-
-      <div>
-        <Button
-          variant="outline"
-          disabled={!token}
-          onClick={handleTestNotification}
-        >
-          테스트 알림 전송
-        </Button>
-      </div>
-    </main>
-=======
     <>
       <PWAGuide />
       <main className="flex h-screen flex-col items-center justify-center gap-20 p-10">
@@ -82,7 +55,6 @@
         </div>
       </main>
     </>
->>>>>>> 8f70f3d8
   );
 };
 
