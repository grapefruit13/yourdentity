--- conflicted
+++ resolved
@@ -34,14 +34,10 @@
         version: 0.539.0(react@19.1.0)
       next:
         specifier: 15.4.6
-<<<<<<< HEAD
-        version: 15.4.6(@opentelemetry/api@1.9.0)(react-dom@19.1.0(react@19.1.0))(react@19.1.0)
-=======
         version: 15.4.6(@babel/core@7.28.4)(@opentelemetry/api@1.9.0)(react-dom@19.1.0(react@19.1.0))(react@19.1.0)
       next-pwa:
         specifier: ^5.6.0
         version: 5.6.0(@babel/core@7.28.4)(next@15.4.6(@babel/core@7.28.4)(@opentelemetry/api@1.9.0)(react-dom@19.1.0(react@19.1.0))(react@19.1.0))(webpack@5.101.3)
->>>>>>> 8f70f3d8
       next-themes:
         specifier: ^0.4.6
         version: 0.4.6(react-dom@19.1.0(react@19.1.0))(react@19.1.0)
@@ -3269,8 +3265,6 @@
   natural-compare@1.4.0:
     resolution: {integrity: sha512-OWND8ei3VtNC9h7V60qff3SVobHr996CTwgxubgyQYEpg290h9J0buyECNNJexkFm5sOajh5G116RYA1c8ZMSw==}
 
-<<<<<<< HEAD
-=======
   neo-async@2.6.2:
     resolution: {integrity: sha512-Yd3UES5mWCSqR+qNT93S3UoYUkqAZ9lLg8a7g9rimsWmYGK8cVToA4/sF3RrshdyV3sAGMXVUmpMYOw+dLpOuw==}
 
@@ -3278,8 +3272,6 @@
     resolution: {integrity: sha512-XV8g8C6B7UmViXU8askMEYhWwQ4qc/XqJGnexbLV68hzKaGHZDMtHsm2TNxFcbR7+ypVuth/wwpiIlMwpRJJ5A==}
     peerDependencies:
       next: '>=9.0.0'
-
->>>>>>> 8f70f3d8
   next-themes@0.4.6:
     resolution: {integrity: sha512-pZvgD5L0IEvX5/9GWyHMf3m8BKiVQwsCMHfoFosXtXBMnaS0ZnIJ9ST4b4NqLVKDEm8QBxoNNGNaBv2JNF6XNA==}
     peerDependencies:
@@ -7948,8 +7940,6 @@
 
   natural-compare@1.4.0: {}
 
-<<<<<<< HEAD
-=======
   neo-async@2.6.2: {}
 
   next-pwa@5.6.0(@babel/core@7.28.4)(next@15.4.6(@babel/core@7.28.4)(@opentelemetry/api@1.9.0)(react-dom@19.1.0(react@19.1.0))(react@19.1.0))(webpack@5.101.3):
@@ -7969,18 +7959,11 @@
       - supports-color
       - uglify-js
       - webpack
-
->>>>>>> 8f70f3d8
   next-themes@0.4.6(react-dom@19.1.0(react@19.1.0))(react@19.1.0):
     dependencies:
       react: 19.1.0
       react-dom: 19.1.0(react@19.1.0)
-
-<<<<<<< HEAD
-  next@15.4.6(@opentelemetry/api@1.9.0)(react-dom@19.1.0(react@19.1.0))(react@19.1.0):
-=======
   next@15.4.6(@babel/core@7.28.4)(@opentelemetry/api@1.9.0)(react-dom@19.1.0(react@19.1.0))(react@19.1.0):
->>>>>>> 8f70f3d8
     dependencies:
       '@next/env': 15.4.6
       '@swc/helpers': 0.5.15
