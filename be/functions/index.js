--- conflicted
+++ resolved
@@ -4,10 +4,7 @@
 const swaggerUi = require("swagger-ui-express");
 const swaggerConfig = require("./src/config/swagger");
 
-<<<<<<< HEAD
-=======
-
->>>>>>> 2166a747
+
 const {admin} = require("./src/config/database");
 
 // 미들웨어
@@ -62,10 +59,7 @@
 ];
 
 app.use(
-<<<<<<< HEAD
-=======
-
->>>>>>> 2166a747
+
     cors({
       origin: (origin, callback) => {
       // 개발 환경에서는 origin이 없는 요청도 허용
@@ -80,10 +74,7 @@
       methods: ["GET", "POST", "PUT", "PATCH", "DELETE", "OPTIONS"],
       allowedHeaders: ["Content-Type", "Authorization", "X-Requested-With"],
     }),
-<<<<<<< HEAD
-=======
-
->>>>>>> 2166a747
+
 );
 
 app.use(express.json());
@@ -198,12 +189,6 @@
 app.use(errorHandler);
 
 exports.api = onRequest(
-<<<<<<< HEAD
-    {
-      region: "asia-northeast3",
-    },
-    app,
-=======
 
     {
       region: "asia-northeast3",
@@ -211,7 +196,6 @@
     },
     app,
 
->>>>>>> 2166a747
 );
 
 // 1세대 Auth Triggers 내보내기
