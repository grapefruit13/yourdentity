--- conflicted
+++ resolved
@@ -114,25 +114,9 @@
     },
     {
       "collectionGroup": "rewardsHistory",
-<<<<<<< HEAD
       "queryScope": "COLLECTION",
       "fields": [
         { "fieldPath": "actionKey", "order": "ASCENDING" },
-=======
-      "queryScope": "COLLECTION_GROUP",
-      "fields": [
-        { "fieldPath": "changeType", "order": "ASCENDING" },
-        { "fieldPath": "metadata.isSplitRemainder", "order": "ASCENDING" },
-        { "fieldPath": "createdAt", "order": "ASCENDING" }
-      ]
-    },
-    {
-      "collectionGroup": "rewardsHistory",
-      "queryScope": "COLLECTION_GROUP",
-      "fields": [
-        { "fieldPath": "changeType", "order": "ASCENDING" },
-        { "fieldPath": "isProcessed", "order": "ASCENDING" },
->>>>>>> db372183
         { "fieldPath": "createdAt", "order": "ASCENDING" }
       ]
     }
