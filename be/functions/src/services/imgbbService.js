--- conflicted
+++ resolved
@@ -7,61 +7,10 @@
  * ImgBB 모의 서비스 클래스
  */
 class ImgBBService {
-  /**
-   * 모의 이미지 URL 생성
-   * @param {string} userId - 사용자 ID
-   * @param {string} type - 이미지 타입
-   * @return {string} 모의 이미지 URL
-   */
-  generateMockImageUrl(userId, type = "image") {
-    const timestamp = Date.now();
-    return `https://i.ibb.co/mock-${type}-${userId}-${timestamp}.jpg`;
+  constructor() {
+    // NOTE: imgBB API 키가 필요합니다
   }
 
-<<<<<<< HEAD
-  /**
-   * 모의 이미지 업로드
-   * @param {string} imageData - Base64 인코딩된 이미지 데이터
-   * @param {string} name - 이미지 이름
-   * @return {Promise<Object>} 업로드 결과
-   */
-  async uploadImage(imageData, name = "upload") {
-    // 실제 구현 시 imgBB API 호출
-    // 현재는 모의 응답 반환
-
-    const mockId = Math.random().toString(36).substring(2, 15);
-    const mockUrl = `https://i.ibb.co/${mockId}/${name}`;
-    const mockDeleteUrl = `https://ibb.co/delete/${mockId}`;
-
-    return {
-      success: true,
-      data: {
-        id: mockId,
-        url: mockUrl,
-        delete_url: mockDeleteUrl,
-        title: name,
-        width: 800,
-        height: 600,
-        size: 1024000, // 1MB
-        time: Math.floor(Date.now() / 1000),
-      },
-    };
-  }
-
-  /**
-   * 모의 이미지 삭제
-   * @param {string} deleteUrl - 삭제 URL
-   * @return {Promise<Object>} 삭제 결과
-   */
-  async deleteImage(deleteUrl) {
-    // 실제 구현 시 imgBB API 호출
-    // 현재는 모의 응답 반환
-
-    return {
-      success: true,
-      message: "Image deleted successfully (mock)",
-    };
-=======
   async uploadImage(imageData, name = "upload") {
     // 실제 구현 시 주석 해제하고 사용:
     const functions = require("firebase-functions");
@@ -105,7 +54,6 @@
 
   generateMockImageUrl(userId, type = "profile") {
     return `https://i.ibb.co/sample/${userId}-${type}.jpg`;
->>>>>>> d6f5421f
   }
 }
 
