const {FieldValue, Timestamp} = require("firebase-admin/firestore");
const {admin} = require("../config/database");
const {TERMS_VERSIONS, TERMS_TAGS} = require("../constants/termsConstants");
const {KAKAO_API_TIMEOUT, KAKAO_API_RETRY_DELAY, KAKAO_API_MAX_RETRIES} = require("../constants/kakaoConstants");
const {fetchKakaoAPI} = require("../utils/kakaoApiHelper");
const FirestoreService = require("./firestoreService");

/**
 * 약관 관리 서비스
 * 약관 동의 저장 및 카카오 약관 동기화
 */
class TermsService {
  constructor() {
    this.firestoreService = new FirestoreService("users");
  }

  /**
   * 약관 데이터 검증 (필수 정보 확인)
   * @param {Object} termsData
   * @param {string} uid
   * @throws {Error} 약관 정보가 없으면 에러
   */
  validateTermsData(termsData, uid) {
    const {serviceVersion, privacyVersion, age14Agreed, pushAgreed} = termsData;
    
    if (!serviceVersion && !privacyVersion && !age14Agreed && !pushAgreed) {
      console.error(`[KAKAO_TERMS_EMPTY] uid=${uid} - 약관 정보 없음`);
      const e = new Error("카카오 약관 정보를 받아올 수 없습니다. 카카오 계정 설정에서 약관 동의를 확인해주세요.");
      e.code = "KAKAO_TERMS_MISSING";
      throw e;
    }
  }

  /**
   * 약관 데이터를 Firestore 업데이트 객체로 변환
   * @param {Object} termsData
   * @param {string} uid
   * @return {Object} Firestore 업데이트 객체
   */
  prepareTermsUpdate(termsData, uid) {
    const {serviceVersion, privacyVersion, age14Agreed, pushAgreed, termsAgreedAt} = termsData;
    
    const termsUpdate = {};
    if (serviceVersion) termsUpdate.serviceTermsVersion = serviceVersion;
    if (privacyVersion) termsUpdate.privacyTermsVersion = privacyVersion;
    termsUpdate.age14TermsAgreed = !!age14Agreed;
    termsUpdate.pushTermsAgreed = !!pushAgreed;
    
    if (termsAgreedAt) {
      termsUpdate.termsAgreedAt = Timestamp.fromDate(new Date(termsAgreedAt));
    } else {
      termsUpdate.termsAgreedAt = FieldValue.serverTimestamp();
    }
    
    console.log(`[KAKAO_TERMS_PARSED] uid=${uid}`, {
      hasService: !!serviceVersion,
      hasPrivacy: !!privacyVersion,
      age14: !!age14Agreed,
      push: !!pushAgreed,
    });
    
    return termsUpdate;
  }

  /**
   * 에뮬레이터 약관 파싱 (테스트용)
   * @param {string} uid
   */
  async parseEmulatorTerms(uid) {
    const userRecord = await admin.auth().getUser(uid);
    const customClaims = userRecord.customClaims || {};
    
    const mockTerms = customClaims.kakaoTerms || [];
    console.log(`[TermsService] 에뮬레이터: 약관 ${mockTerms.length}개 발견`);
    
    let serviceVersion = null;
    let privacyVersion = null;
    let personalVersion = null;
    let age14Agreed = false;
    let marketingAgreed = false;
    let termsAgreedAt = null;

    for (const term of mockTerms) {
      if (term.tag === TERMS_TAGS.SERVICE) {
        serviceVersion = TERMS_VERSIONS.SERVICE;
        if (term.agreed_at && (!termsAgreedAt || term.agreed_at > termsAgreedAt)) {
          termsAgreedAt = term.agreed_at;
        }
      }
      if (term.tag === TERMS_TAGS.PRIVACY) {
        privacyVersion = TERMS_VERSIONS.PRIVACY;
        if (term.agreed_at && (!termsAgreedAt || term.agreed_at > termsAgreedAt)) {
          termsAgreedAt = term.agreed_at;
        }
      }
      if (term.tag === TERMS_TAGS.PERSONAL) {
        personalVersion = TERMS_VERSIONS.PERSONAL;
        if (term.agreed_at && (!termsAgreedAt || term.agreed_at > termsAgreedAt)) {
          termsAgreedAt = term.agreed_at;
        }
      }
      if (term.tag === TERMS_TAGS.AGE14) {
        age14Agreed = true;
        if (term.agreed_at && (!termsAgreedAt || term.agreed_at > termsAgreedAt)) {
          termsAgreedAt = term.agreed_at;
        }
      }
      if (term.tag === TERMS_TAGS.MARKETING) {
        marketingAgreed = true;
        if (term.agreed_at && (!termsAgreedAt || term.agreed_at > termsAgreedAt)) {
          termsAgreedAt = term.agreed_at;
        }
      }
    }

    return {
      serviceVersion,
      privacyVersion,
      personalVersion,
      age14Agreed,
      marketingAgreed,
      termsAgreedAt
    };
  }

  /**
   * 카카오 약관 API 호출 (타임아웃 설정, 실패 시 에러 throw)
   * @param {string} accessToken - 카카오 액세스 토큰
   * @param {number} maxRetries - 시도 횟수 (기본 1회, 재시도 없음)
   * @private
   */
  async _fetchKakaoTerms(accessToken, maxRetries = KAKAO_API_MAX_RETRIES) {
    const termsUrl = "https://kapi.kakao.com/v2/user/service_terms";
    
    return fetchKakaoAPI(termsUrl, accessToken, {
      maxRetries,
      retryDelay: KAKAO_API_RETRY_DELAY,
      timeout: KAKAO_API_TIMEOUT,
      throwOnError: true,
      serviceName: "TermsService",
    });
  }

  /**
   * 실제 카카오 API에서 약관 정보 조회
   * @param {string} accessToken
   */
  async fetchKakaoTerms(accessToken) {
    const termsRes = await this._fetchKakaoTerms(accessToken);
    const termsJson = await termsRes.json();
    const allowedTerms = termsJson.service_terms || [];
    
    // 카카오 API 응답 구조 확인용 로그 (디버깅)
    console.log(`[TermsService] 카카오 약관 API 응답 - 약관 개수: ${allowedTerms.length}`);
    if (allowedTerms.length > 0) {
      console.log('[TermsService] 첫 번째 약관 구조:', JSON.stringify(allowedTerms[0]));
    }
    
    let serviceVersion = null;
    let privacyVersion = null;
    let personalVersion = null;
    let age14Agreed = false;
    let marketingAgreed = false;
    let termsAgreedAt = null;

    // 카카오 태그 매핑으로 약관 동의 여부 확인
    for (const term of allowedTerms) {
      if (term.tag === TERMS_TAGS.SERVICE) {
        serviceVersion = TERMS_VERSIONS.SERVICE;
        if (term.agreed_at && (!termsAgreedAt || term.agreed_at > termsAgreedAt)) {
          termsAgreedAt = term.agreed_at;
        }
      }
      if (term.tag === TERMS_TAGS.PRIVACY) {
        privacyVersion = TERMS_VERSIONS.PRIVACY;
        if (term.agreed_at && (!termsAgreedAt || term.agreed_at > termsAgreedAt)) {
          termsAgreedAt = term.agreed_at;
        }
      }
      if (term.tag === TERMS_TAGS.PERSONAL) {
        personalVersion = TERMS_VERSIONS.PERSONAL;
        if (term.agreed_at && (!termsAgreedAt || term.agreed_at > termsAgreedAt)) {
          termsAgreedAt = term.agreed_at;
        }
      }
      if (term.tag === TERMS_TAGS.AGE14) {
        age14Agreed = true;
        if (term.agreed_at && (!termsAgreedAt || term.agreed_at > termsAgreedAt)) {
          termsAgreedAt = term.agreed_at;
        }
      }
      if (term.tag === TERMS_TAGS.MARKETING) {
        marketingAgreed = true;
        if (term.agreed_at && (!termsAgreedAt || term.agreed_at > termsAgreedAt)) {
          termsAgreedAt = term.agreed_at;
        }
      }
    }

    return {
      serviceVersion,
      privacyVersion,
      personalVersion,
      age14Agreed,
      marketingAgreed,
      termsAgreedAt
    };
  }

<<<<<<< HEAD
=======
  /**
   * 사용자 약관 정보 업데이트
   * @param {string} uid
   * @param {Object} termsData
   */
  async updateUserTerms(uid, termsData) {
    const {serviceVersion, privacyVersion, personalVersion, age14Agreed, marketingAgreed, termsAgreedAt} = termsData;

    const update = {};

    // 약관 정보가 있으면 추가
    if (serviceVersion || privacyVersion || personalVersion || age14Agreed || marketingAgreed) {
      if (serviceVersion) update.serviceTermsVersion = serviceVersion;
      if (privacyVersion) update.privacyTermsVersion = privacyVersion;
      if (personalVersion) update.personalTermsVersion = personalVersion;
      update.age14TermsAgreed = !!age14Agreed;
      update.marketingTermsAgreed = !!marketingAgreed;
      
      // 만 14세 동의가 없는 경우 모니터링 로그 (카카오 정책 변경 감지)
      if (!age14Agreed) {
        console.warn(`⚠️ [TermsService] 만 14세 동의 없음 (uid: ${uid}) - 카카오 정책 확인 필요`);
      }
      if (termsAgreedAt) {
        update.termsAgreedAt = Timestamp.fromDate(new Date(termsAgreedAt));
      } else {
        update.termsAgreedAt = FieldValue.serverTimestamp();
      }
    } else {
      // 약관 정보가 없으면 기본값으로 초기화 (최초 동기화 시)
      console.log(`[TermsService] 약관 정보 없음, 기본값으로 초기화 (uid: ${uid})`);
      update.serviceTermsVersion = null;
      update.privacyTermsVersion = null;
      update.personalTermsVersion = null;
      update.age14TermsAgreed = false;
      update.marketingTermsAgreed = false;
      update.termsAgreedAt = null;
    }

    await this.firestoreService.update(uid, update);
    return {success: true};
  }
>>>>>>> c1fdde9d
}

module.exports = TermsService;<|MERGE_RESOLUTION|>--- conflicted
+++ resolved
@@ -12,6 +12,54 @@
 class TermsService {
   constructor() {
     this.firestoreService = new FirestoreService("users");
+  }
+
+  /**
+   * 약관 데이터 검증 (필수 정보 확인)
+   * @param {Object} termsData
+   * @param {string} uid
+   * @throws {Error} 약관 정보가 없으면 에러
+   */
+  validateTermsData(termsData, uid) {
+    const {serviceVersion, privacyVersion, age14Agreed, pushAgreed} = termsData;
+    
+    if (!serviceVersion && !privacyVersion && !age14Agreed && !pushAgreed) {
+      console.error(`[KAKAO_TERMS_EMPTY] uid=${uid} - 약관 정보 없음`);
+      const e = new Error("카카오 약관 정보를 받아올 수 없습니다. 카카오 계정 설정에서 약관 동의를 확인해주세요.");
+      e.code = "KAKAO_TERMS_MISSING";
+      throw e;
+    }
+  }
+
+  /**
+   * 약관 데이터를 Firestore 업데이트 객체로 변환
+   * @param {Object} termsData
+   * @param {string} uid
+   * @return {Object} Firestore 업데이트 객체
+   */
+  prepareTermsUpdate(termsData, uid) {
+    const {serviceVersion, privacyVersion, age14Agreed, pushAgreed, termsAgreedAt} = termsData;
+    
+    const termsUpdate = {};
+    if (serviceVersion) termsUpdate.serviceTermsVersion = serviceVersion;
+    if (privacyVersion) termsUpdate.privacyTermsVersion = privacyVersion;
+    termsUpdate.age14TermsAgreed = !!age14Agreed;
+    termsUpdate.pushTermsAgreed = !!pushAgreed;
+    
+    if (termsAgreedAt) {
+      termsUpdate.termsAgreedAt = Timestamp.fromDate(new Date(termsAgreedAt));
+    } else {
+      termsUpdate.termsAgreedAt = FieldValue.serverTimestamp();
+    }
+    
+    console.log(`[KAKAO_TERMS_PARSED] uid=${uid}`, {
+      hasService: !!serviceVersion,
+      hasPrivacy: !!privacyVersion,
+      age14: !!age14Agreed,
+      push: !!pushAgreed,
+    });
+    
+    return termsUpdate;
   }
 
   /**
@@ -207,8 +255,6 @@
     };
   }
 
-<<<<<<< HEAD
-=======
   /**
    * 사용자 약관 정보 업데이트
    * @param {string} uid
@@ -250,7 +296,6 @@
     await this.firestoreService.update(uid, update);
     return {success: true};
   }
->>>>>>> c1fdde9d
 }
 
 module.exports = TermsService;