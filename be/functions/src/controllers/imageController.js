--- conflicted
+++ resolved
@@ -1,9 +1,5 @@
-const imgbbService = require("../services/imgbbService");
-<<<<<<< HEAD
-const FirestoreService = require("../services/firestoreService");
-=======
+const imgbbService = require('../services/imgbbService');
 const firestoreService = require("../services/firestoreService");
->>>>>>> d6f5421f
 
 /**
  * Image Controller
@@ -62,21 +58,14 @@
       // 2. 반환된 URL을 Firestore의 사용자 profileImageUrl에 저장
 
       // 현재는 모의 응답
-      const mockImageUrl = imgbbService.generateMockImageUrl(userId, "profile");
+      const mockImageUrl = imgbbService.generateMockImageUrl(userId, 'profile');
 
-<<<<<<< HEAD
       const users = new FirestoreService('users');
-      await users.update(userId, { profileImageUrl: mockImageUrl });
+      await firestoreService.updateUserProfileImage(userId, mockImageUrl);
 
       res.json({
         status: 200,
-=======
-      await firestoreService.updateUserProfileImage(userId, mockImageUrl);
-
-      res.json({
-        success: true,
->>>>>>> d6f5421f
-        message: "Profile image updated (mock)",
+        message: 'Profile image updated (mock)',
         data: {
           userId,
           profileImageUrl: mockImageUrl,
@@ -84,14 +73,10 @@
         note: "imgBB API 키 설정 후 실제 이미지 업로드가 가능합니다",
       });
     } catch (error) {
-<<<<<<< HEAD
-      res.status(500).json({ status: 500, error: error.message });
-=======
-      res.status(500).json({
-        success: false,
-        error: error.message,
+      res.status(500).json({ 
+        status: 500,
+        error: error.message 
       });
->>>>>>> d6f5421f
     }
   }
 }
