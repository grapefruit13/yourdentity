--- conflicted
+++ resolved
@@ -1,18 +1,13 @@
-<<<<<<< HEAD
-const FirestoreService = require("../services/firestoreService");
 const UserService = require("../services/userService");
 const {successResponse} = require("../utils/helpers");
-=======
-const firestoreService = require("../services/firestoreService");
->>>>>>> d6f5421f
 
 // 서비스 인스턴스 생성
-const firestoreService = new FirestoreService('users');
 const userService = new UserService();
 
 /**
  * User Controller
  */
+
 class UserController {
   /**
    * 사용자 생성 API (Firebase Auth + Firestore 생성)
@@ -27,7 +22,6 @@
    */
   async createUser(req, res) {
     try {
-<<<<<<< HEAD
       const result = await userService.createUser(req.body);
       res.json(successResponse(200, result));
     } catch (error) {
@@ -37,97 +31,41 @@
     }
   }
 
-    /**
+      /**
    * 모든 사용자 조회 API
    * @param {Object} req - Express request object
    * @param {Object} res - Express response object
    */
-    async getAllUsers(req, res) {
-      try {
-        const users = await userService.getAllUsers();
-        res.json(successResponse(200, { users, count: users.length }));
-      } catch (error) {
-        return req.next ? req.next(error) : res.status(500).json({ status: 500, error: error.message });
-      }
+  async getAllUsers(req, res) {
+    try {
+      const users = await userService.getAllUsers();
+      res.json(successResponse(200, { users, count: users.length }));
+    } catch (error) {
+      return req.next ? req.next(error) : res.status(500).json({ status: 500, error: error.message });
     }
-  
-    /**
+  }
+
+  /**
      * 사용자 정보 조회 API
      * @param {Object} req - Express request object
      * @param {Object} res - Express response object
      */
-    async getUserById(req, res) {
-      try {
-        const {userId} = req.params;
-        const user = await userService.getUserById(userId);
-        if (!user) {
-          const err = new Error("User not found");
-          err.code = "NOT_FOUND";
-          throw err;
-        }
-        res.json(successResponse(200, user));
-      } catch (error) {
-        return req.next ? req.next(error) : res.status(500).json({ status: 500, error: error.message });
-=======
-      const {nickname, profileImageUrl} = req.body;
-
-      if (!nickname) {
-        return res.status(400).json({
-          success: false,
-          error: "nickname is required",
-        });
+  async getUserById(req, res) {
+    try {
+      const {userId} = req.params;
+      const user = await userService.getUserById(userId);
+      if (!user) {
+        const err = new Error("User not found");
+        err.code = "NOT_FOUND";
+        throw err;
       }
-
-      const result = await firestoreService.createUser(nickname, profileImageUrl);
-
-      res.json({
-        success: true,
-        data: {
-          ...result,
-          createdAt: new Date().toISOString(),
-        },
-      });
+      res.json(successResponse(200, user));
     } catch (error) {
-      res.status(500).json({
-        success: false,
-        error: error.message,
-      });
+      return req.next ? req.next(error) : res.status(500).json({ status: 500, error: error.message });
     }
   }
 
-  async getAllUsers(req, res) {
-    try {
-      const users = await firestoreService.getAllUsers();
-
-      res.json({
-        success: true,
-        data: users,
-        count: users.length,
-      });
-    } catch (error) {
-      res.status(500).json({
-        success: false,
-        error: error.message,
-      });
-    }
-  }
-
-  async getUserById(req, res) {
-    try {
-      const {userId} = req.params;
-      const user = await firestoreService.getUserById(userId);
-
-      if (!user) {
-        return res.status(404).json({
-          success: false,
-          error: "User not found",
-        });
->>>>>>> d6f5421f
-      }
-    }
-
-<<<<<<< HEAD
-  /**
+    /**
    * 온보딩 과정용 : 사용자 정보 수정 API
    * 
    * 사용 시나리오:
@@ -138,126 +76,84 @@
    * @param {Object} req - Express request object
    * @param {Object} res - Express response object
    */
-  async provisionUser(req, res) {
-    try {
-      // authGuard 미들웨어에서 설정한 req.user 사용
-      const {uid} = req.user;
-      const {email, name, profileImageUrl, birthYear, authType, snsProvider} =
-        req.body;
-
-      // 사용자 정보 업데이트
-      const result = await userService.updateUserInfo(uid, {
-        email,
-        name,
-        profileImageUrl,
-        birthYear, // 추후 카카오 심사 후 제공
-        authType,
-        snsProvider,
-=======
-      res.json({
-        success: true,
-        data: user,
->>>>>>> d6f5421f
-      });
-      res.json(successResponse(200, { user: result.user }));
-    } catch (error) {
-<<<<<<< HEAD
-      console.error("Provision user error:", error);
-      return req.next ? req.next(error) : res.status(500).json({ status: 500, error: error.message || "Failed to provision user" });
-=======
-      res.status(500).json({
-        success: false,
-        error: error.message,
-      });
->>>>>>> d6f5421f
+    async provisionUser(req, res) {
+      try {
+        // authGuard 미들웨어에서 설정한 req.user 사용
+        const {uid} = req.user;
+        const {email, name, profileImageUrl, birthYear, authType, snsProvider} =
+          req.body;
+  
+        // 사용자 정보 업데이트
+        const result = await userService.updateUserInfo(uid, {
+          email,
+          name,
+          profileImageUrl,
+          birthYear, // 추후 카카오 심사 후 제공
+          authType,
+          snsProvider,
+        });
+        res.json(successResponse(200, { user: result.user }));
+      } catch (error) {
+        console.error("Provision user error:", error);
+        return req.next ? req.next(error) : res.status(500).json({ status: 500, error: error.message || "Failed to provision user" });
+      }
     }
-  }
-
-  /**
-   * 일반 수정용 :사용자 정보 수정 API
-   * 
-   * 사용 시나리오:
-   * - 사용자가 자신의 정보를 수정할 때 (프로필 수정)
-   * - 관리자가 특정 사용자 정보를 수정할 때
-   * 
-   * @param {Object} req - Express request object
-   * @param {Object} res - Express response object
-   */
-  async updateUser(req, res) {
-    try {
-      const {userId} = req.params;
-<<<<<<< HEAD
-      const {name, profileImageUrl, birthYear, rewardPoints, level, badges, points, mainProfileId, onBoardingComplete, uploadQuotaBytes, usedStorageBytes} = req.body;
-=======
-      const {nickname, profileImageUrl} = req.body;
->>>>>>> d6f5421f
-
-      const updateData = {};
-      
-      if (name !== undefined) {
-        updateData.name = name;
-      }
-      if (profileImageUrl !== undefined) {
-        updateData.profileImageUrl = profileImageUrl;
-      }
-      if (points !== undefined) {
-        updateData.points = points;
-      }
-      if (mainProfileId !== undefined) {
-        updateData.mainProfileId = mainProfileId;
-      }
-      if (birthYear !== undefined) {
-        updateData.birthYear = birthYear;
-      }
-      if (rewardPoints !== undefined) {
-        updateData.rewardPoints = rewardPoints;
-      }
-      if (level !== undefined) {
-        updateData.level = level;
-      }
-      if (uploadQuotaBytes !== undefined) {
-        updateData.uploadQuotaBytes = uploadQuotaBytes;
-      }
-      if (usedStorageBytes !== undefined) {
-        updateData.usedStorageBytes = usedStorageBytes;
-      }
-      if (badges !== undefined) {
-        updateData.badges = badges;
-      }
-      if (onBoardingComplete !== undefined) {
-        updateData.onBoardingComplete = onBoardingComplete;
-      }
+  
+    async updateUser(req, res) {
+      try {
+        const {userId} = req.params;
+        const {name, profileImageUrl, birthYear, rewardPoints, level, badges, points, mainProfileId, onBoardingComplete, uploadQuotaBytes, usedStorageBytes} = req.body;
+  
+        const updateData = {};
+        
+        if (name !== undefined) {
+          updateData.name = name;
+        }
+        if (profileImageUrl !== undefined) {
+          updateData.profileImageUrl = profileImageUrl;
+        }
+        if (points !== undefined) {
+          updateData.points = points;
+        }
+        if (mainProfileId !== undefined) {
+          updateData.mainProfileId = mainProfileId;
+        }
+        if (birthYear !== undefined) {
+          updateData.birthYear = birthYear;
+        }
+        if (rewardPoints !== undefined) {
+          updateData.rewardPoints = rewardPoints;
+        }
+        if (level !== undefined) {
+          updateData.level = level;
+        }
+        if (uploadQuotaBytes !== undefined) {
+          updateData.uploadQuotaBytes = uploadQuotaBytes;
+        }
+        if (usedStorageBytes !== undefined) {
+          updateData.usedStorageBytes = usedStorageBytes;
+        }
+        if (badges !== undefined) {
+          updateData.badges = badges;
+        }
+        if (onBoardingComplete !== undefined) {
+          updateData.onBoardingComplete = onBoardingComplete;
+        }
 
       if (Object.keys(updateData).length === 0) {
-<<<<<<< HEAD
         const err = new Error("No valid fields to update");
         err.code = "BAD_REQUEST";
         throw err;
       }
 
-      const result = await userService.updateUser(userId, updateData);
+      const result = await firestoreService.updateUser(userId, updateData);
+
       res.json(successResponse(200, result));
     } catch (error) {
-      return req.next ? req.next(error) : res.status(500).json({ status: 500, error: error.message });
-=======
-        return res.status(400).json({
-          success: false,
-          error: "No valid fields to update",
-        });
-      }
-
-      const result = await firestoreService.updateUser(userId, updateData);
-
-      res.json({
-        success: true,
-        data: result,
+      return req.next ? req.next(error) : res.status(500).json({ 
+        status: 500, 
+        error: error.message 
       });
-    } catch (error) {
-      res.status(500).json({
-        success: false,
-        error: error.message,
-      });
->>>>>>> d6f5421f
     }
   }
 
@@ -268,27 +164,17 @@
    */
   async deleteUser(req, res) {
     try {
-      const {userId} = req.params;
-<<<<<<< HEAD
-      await userService.deleteUser(userId);
+      const { userId } = req.params;
+      
+      await firestoreService.deleteUser(userId);
+
       res.json(successResponse(200, { userId }, "User deleted successfully from both Firebase Auth and Firestore"));
     } catch (error) {
       console.error("Delete user error:", error);
-      return req.next ? req.next(error) : res.status(500).json({ status: 500, error: error.message });
-=======
-
-      await firestoreService.deleteUser(userId);
-
-      res.json({
-        success: true,
-        message: "User and all missions deleted successfully",
+      return req.next ? req.next(error) : res.status(500).json({ 
+        status: 500, 
+        error: error.message 
       });
-    } catch (error) {
-      res.status(500).json({
-        success: false,
-        error: error.message,
-      });
->>>>>>> d6f5421f
     }
   }
 }
