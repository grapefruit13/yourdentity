--- conflicted
+++ resolved
@@ -73,7 +73,7 @@
     }
   }
 
-  /**
+   /**
    * 온보딩 과정용 : 사용자 정보 수정 API
    *
    * 사용 시나리오:
@@ -85,7 +85,7 @@
    * @param {Object} res - Express response object
    * @param {Function} next - Express next function
    */
-  async provisionUser(req, res, next) {
+   async provisionUser(req, res, next) {
     try {
       // authGuard 미들웨어에서 설정한 req.user 사용
       const {uid} = req.user;
@@ -108,8 +108,7 @@
     }
   }
 
-  /**
-<<<<<<< HEAD
+     /**
    * 온보딩 정보 업데이트
    * PATCH /users/me/onboarding
    */
@@ -135,15 +134,7 @@
     }
   }
 
-  async updateUser(req, res) {
-=======
-   * 사용자 정보 수정 API
-   * @param {Object} req - Express request object
-   * @param {Object} res - Express response object
-   * @param {Function} next - Express next function
-   */
   async updateUser(req, res, next) {
->>>>>>> 77b5f8ff
     try {
       const {userId} = req.params;
       const {
