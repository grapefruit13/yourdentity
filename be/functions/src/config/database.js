const admin = require("firebase-admin");
<<<<<<< HEAD
const {FieldValue} = require("firebase-admin/firestore");
=======
>>>>>>> d6f5421f

try {
  require("dotenv").config();
} catch (_) {
  // dotenv not available
}

if (!admin.apps || admin.apps.length === 0) {
  admin.initializeApp();
}

<<<<<<< HEAD
const db = admin.firestore();
module.exports = {admin, db, FieldValue};
=======
module.exports = {
  admin,
  db,
};
>>>>>>> d6f5421f
<|MERGE_RESOLUTION|>--- conflicted
+++ resolved
@@ -1,8 +1,5 @@
-const admin = require("firebase-admin");
-<<<<<<< HEAD
+const admin = require('firebase-admin');
 const {FieldValue} = require("firebase-admin/firestore");
-=======
->>>>>>> d6f5421f
 
 try {
   require("dotenv").config();
@@ -14,12 +11,10 @@
   admin.initializeApp();
 }
 
-<<<<<<< HEAD
 const db = admin.firestore();
-module.exports = {admin, db, FieldValue};
-=======
+
 module.exports = {
   admin,
   db,
-};
->>>>>>> d6f5421f
+  FieldValue
+};