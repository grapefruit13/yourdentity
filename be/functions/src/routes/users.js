const express = require("express");
const userController = require("../controllers/userController");
<<<<<<< HEAD
const authGuard = require("../middleware/authGuard");

const router = express.Router();

/**
 * @swagger
 * tags:
 *   name: Users
 *   description: 사용자 관리 API
 */

/**
 * @swagger
 * /users/provision:
 *   post:
 *     summary: 사용자 프로비저닝
 *     description: Auth Trigger로 생성된 사용자 문서를 업데이트
 *     tags: [Users]
 *     security:
 *       - bearerAuth: []
 *     requestBody:
 *       required: true
 *       content:
 *         application/json:
 *           schema:
 *             type: object
 *             properties:
 *               email:
 *                 type: string
 *                 format: email
 *                 example: user@example.com
 *               displayName:
 *                 type: string
 *                 example: 홍길동
 *               photoURL:
 *                 type: string
 *                 example: https://example.com/photo.jpg
 *               providerId:
 *                 type: string
 *                 example: oidc.kakao
 *               birthYear:
 *                 type: number
 *                 example: 1990
 *     responses:
 *       200:
 *         description: 프로비저닝 성공
 *         content:
 *           application/json:
 *             schema:
 *               allOf:
 *                 - $ref: '#/components/schemas/Success'
 *                 - type: object
 *                   properties:
 *                     data:
 *                       type: object
 *                       properties:
 *                         user:
 *                           $ref: '#/components/schemas/User'
 *       401:
 *         description: 인증 실패
 *         content:
 *           application/json:
 *             schema:
 *               $ref: '#/components/schemas/Error'
 *       500:
 *         description: 서버 오류
 *         content:
 *           application/json:
 *             schema:
 *               $ref: '#/components/schemas/Error'
 */
router.post("/provision", authGuard, userController.provisionUser);

/**
 * @swagger
 * /users:
 *   post:
 *     summary: 사용자 생성
 *     description: 새로운 사용자를 생성합니다
 *     tags: [Users]
 *     requestBody:
 *       required: true
 *       content:
 *         application/json:
 *           schema:
 *             type: object
 *             required:
 *               - name
 *               - email
 *               - password
 *             properties:
 *               name:
 *                 type: string
 *                 example: 홍길동
 *               email:
 *                 type: string
 *                 format: email
 *                 example: hong@example.com
 *               password:
 *                 type: string
 *                 example: password123
 *               profileImageUrl:
 *                 type: string
 *                 example: https://example.com/profile.jpg
 *               birthYear:
 *                 type: number
 *                 example: 1990
 *               authType:
 *                 type: string
 *                 enum: [email, sns]
 *                 default: email
 *                 example: email
 *               snsProvider:
 *                 type: string
 *                 enum: [kakao, google]
 *                 example: null
 *     responses:
 *       200:
 *         description: 사용자 생성 성공
 *         content:
 *           application/json:
 *             schema:
 *               allOf:
 *                 - $ref: '#/components/schemas/Success'
 *                 - type: object
 *                   properties:
 *                     data:
 *                       $ref: '#/components/schemas/User'
 *       400:
 *         description: 잘못된 요청
 *         content:
 *           application/json:
 *             schema:
 *               $ref: '#/components/schemas/Error'
 *       500:
 *         description: 서버 오류
 *         content:
 *           application/json:
 *             schema:
 *               $ref: '#/components/schemas/Error'
 */
router.post("/", userController.createUser);

/**
 * @swagger
 * /users:
 *   get:
 *     summary: 모든 사용자 조회
 *     description: 시스템의 모든 사용자 목록을 조회합니다
 *     tags: [Users]
 *     responses:
 *       200:
 *         description: 사용자 목록 조회 성공
 *         content:
 *           application/json:
 *             schema:
 *               allOf:
 *                 - $ref: '#/components/schemas/Success'
 *                 - type: object
 *                   properties:
 *                     data:
 *                       type: object
 *                       properties:
 *                         users:
 *                           type: array
 *                           items:
 *                             $ref: '#/components/schemas/User'
 *                         count:
 *                           type: number
 *                           example: 1
 *       500:
 *         description: 서버 오류
 *         content:
 *           application/json:
 *             schema:
 *               $ref: '#/components/schemas/Error'
 */
router.get("/", userController.getAllUsers);

/**
 * @swagger
 * /users/{userId}:
 *   get:
 *     summary: 사용자 상세 조회
 *     description: 특정 사용자의 상세 정보를 조회합니다
 *     tags: [Users]
 *     parameters:
 *       - in: path
 *         name: userId
 *         required: true
 *         schema:
 *           type: string
 *         description: 사용자 ID
 *         example: abc123def456
 *     responses:
 *       200:
 *         description: 사용자 조회 성공
 *         content:
 *           application/json:
 *             schema:
 *               allOf:
 *                 - $ref: '#/components/schemas/Success'
 *                 - type: object
 *                   properties:
 *                     data:
 *                       $ref: '#/components/schemas/User'
 *       404:
 *         description: 사용자를 찾을 수 없음
 *         content:
 *           application/json:
 *             schema:
 *               $ref: '#/components/schemas/Error'
 *       500:
 *         description: 서버 오류
 *         content:
 *           application/json:
 *             schema:
 *               $ref: '#/components/schemas/Error'
 */
router.get("/:userId", userController.getUserById);

/**
 * @swagger
 * /users/{userId}:
 *   put:
 *     summary: 사용자 정보 수정
 *     description: 사용자의 닉네임이나 프로필 이미지를 수정합니다
 *     tags: [Users]
 *     parameters:
 *       - in: path
 *         name: userId
 *         required: true
 *         schema:
 *           type: string
 *         description: 사용자 ID
 *         example: abc123def456
 *     requestBody:
 *       required: true
 *       content:
 *         application/json:
 *           schema:
 *             type: object
 *             properties:
 *               nickname:
 *                 type: string
 *                 example: 새로운닉네임
 *               profileImageUrl:
 *                 type: string
 *                 example: https://example.com/new-profile.jpg
 *     responses:
 *       200:
 *         description: 사용자 정보 수정 성공
 *         content:
 *           application/json:
 *             schema:
 *               allOf:
 *                 - $ref: '#/components/schemas/Success'
 *                 - type: object
 *                   properties:
 *                     data:
 *                       $ref: '#/components/schemas/User'
 *       400:
 *         description: 잘못된 요청
 *         content:
 *           application/json:
 *             schema:
 *               $ref: '#/components/schemas/Error'
 *       500:
 *         description: 서버 오류
 *         content:
 *           application/json:
 *             schema:
 *               $ref: '#/components/schemas/Error'
 */
router.put("/:userId", userController.updateUser);

/**
 * @swagger
 * /users/{userId}:
 *   delete:
 *     summary: 사용자 삭제
 *     description: 특정 사용자를 삭제합니다 (Firebase Auth + Firestore)
 *     tags: [Users]
 *     parameters:
 *       - in: path
 *         name: userId
 *         required: true
 *         schema:
 *           type: string
 *         description: 사용자 ID
 *         example: abc123def456
 *     responses:
 *       200:
 *         description: 사용자 삭제 성공
 *         content:
 *           application/json:
 *             schema:
 *               allOf:
 *                 - $ref: '#/components/schemas/Success'
 *                 - type: object
 *                   properties:
 *                     message:
 *                       type: string
 *                       example: "User deleted successfully from both Firebase Auth and Firestore"
 *                     data:
 *                       type: object
 *                       properties:
 *                         userId:
 *                           type: string
 *                           example: abc123def456
 *       404:
 *         description: 사용자를 찾을 수 없음
 *         content:
 *           application/json:
 *             schema:
 *               $ref: '#/components/schemas/Error'
 *       500:
 *         description: 서버 오류
 *         content:
 *           application/json:
 *             schema:
 *               $ref: '#/components/schemas/Error'
 */
=======

const router = express.Router();

router.post("/", userController.createUser);
router.get("/", userController.getAllUsers);
router.get("/:userId", userController.getUserById);
router.put("/:userId", userController.updateUser);
>>>>>>> d6f5421f
router.delete("/:userId", userController.deleteUser);

module.exports = router;<|MERGE_RESOLUTION|>--- conflicted
+++ resolved
@@ -1,6 +1,5 @@
 const express = require("express");
 const userController = require("../controllers/userController");
-<<<<<<< HEAD
 const authGuard = require("../middleware/authGuard");
 
 const router = express.Router();
@@ -324,15 +323,6 @@
  *             schema:
  *               $ref: '#/components/schemas/Error'
  */
-=======
-
-const router = express.Router();
-
-router.post("/", userController.createUser);
-router.get("/", userController.getAllUsers);
-router.get("/:userId", userController.getUserById);
-router.put("/:userId", userController.updateUser);
->>>>>>> d6f5421f
 router.delete("/:userId", userController.deleteUser);
 
-module.exports = router;+module.exports = router;
