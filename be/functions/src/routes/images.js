const express = require("express");
const imageController = require("../controllers/imageController");

const router = express.Router();

<<<<<<< HEAD
/**
 * @swagger
 * tags:
 *   name: Images
 *   description: 이미지 관리 API
 */

/**
 * @swagger
 * /images/upload-image:
 *   post:
 *     summary: 이미지 업로드
 *     description: Base64 인코딩된 이미지를 업로드합니다
 *     tags: [Images]
 *     requestBody:
 *       required: true
 *       content:
 *         application/json:
 *           schema:
 *             type: object
 *             required:
 *               - image
 *             properties:
 *               image:
 *                 type: string
 *                 description: Base64 인코딩된 이미지 데이터
 *                 example: data:image/jpeg;base64,/9j/4AAQSkZJRgABAQAAAQ...
 *               name:
 *                 type: string
 *                 description: 이미지 이름
 *                 example: profile.jpg
 *                 default: upload
 *     responses:
 *       200:
 *         description: 이미지 업로드 성공
 *         content:
 *           application/json:
 *             schema:
 *               allOf:
 *                 - $ref: '#/components/schemas/Success'
 *                 - type: object
 *                   properties:
 *                     data:
 *                       type: object
 *                       properties:
 *                         imageUrl:
 *                           type: string
 *                           example: https://i.ibb.co/abc123/image.jpg
 *                         deleteUrl:
 *                           type: string
 *                           example: https://ibb.co/delete/abc123
 *       400:
 *         description: 잘못된 요청
 *         content:
 *           application/json:
 *             schema:
 *               $ref: '#/components/schemas/Error'
 *       500:
 *         description: 서버 오류
 *         content:
 *           application/json:
 *             schema:
 *               $ref: '#/components/schemas/Error'
 */
router.post("/upload-image", imageController.uploadImage);

/**
 * @swagger
 * /images/users/{userId}/profile-image:
 *   put:
 *     summary: 프로필 이미지 업데이트
 *     description: 사용자의 프로필 이미지를 업데이트합니다
 *     tags: [Images]
 *     parameters:
 *       - in: path
 *         name: userId
 *         required: true
 *         schema:
 *           type: string
 *         description: 사용자 ID
 *         example: abc123def456
 *     requestBody:
 *       required: true
 *       content:
 *         application/json:
 *           schema:
 *             type: object
 *             required:
 *               - image
 *             properties:
 *               image:
 *                 type: string
 *                 description: Base64 인코딩된 이미지 데이터
 *                 example: data:image/jpeg;base64,/9j/4AAQSkZJRgABAQAAAQ...
 *     responses:
 *       200:
 *         description: 프로필 이미지 업데이트 성공
 *         content:
 *           application/json:
 *             schema:
 *               allOf:
 *                 - $ref: '#/components/schemas/Success'
 *                 - type: object
 *                   properties:
 *                     data:
 *                       type: object
 *                       properties:
 *                         userId:
 *                           type: string
 *                           example: abc123def456
 *                         profileImageUrl:
 *                           type: string
 *                           example: https://i.ibb.co/abc123/profile.jpg
 *       400:
 *         description: 잘못된 요청
 *         content:
 *           application/json:
 *             schema:
 *               $ref: '#/components/schemas/Error'
 *       500:
 *         description: 서버 오류
 *         content:
 *           application/json:
 *             schema:
 *               $ref: '#/components/schemas/Error'
 */
=======
router.post("/upload-image", imageController.uploadImage);
>>>>>>> d6f5421f
router.put("/users/:userId/profile-image", imageController.updateProfileImage);

module.exports = router;<|MERGE_RESOLUTION|>--- conflicted
+++ resolved
@@ -3,7 +3,6 @@
 
 const router = express.Router();
 
-<<<<<<< HEAD
 /**
  * @swagger
  * tags:
@@ -130,9 +129,6 @@
  *             schema:
  *               $ref: '#/components/schemas/Error'
  */
-=======
-router.post("/upload-image", imageController.uploadImage);
->>>>>>> d6f5421f
 router.put("/users/:userId/profile-image", imageController.updateProfileImage);
 
-module.exports = router;+module.exports = router;
